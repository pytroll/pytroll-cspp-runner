--- conflicted
+++ resolved
@@ -1,11 +1,7 @@
 #!/usr/bin/env python
 # -*- coding: utf-8 -*-
 
-<<<<<<< HEAD
-# Copyright (c) 2013 - 2021 pytroll-cspp-runner developers
-=======
-# Copyright (c) 2013 - 2020, 2022 Pytroll-developers
->>>>>>> be6f729c
+# Copyright (c) 2013 - 2022 pytroll-cspp-runner developers
 
 # This program is free software: you can redistribute it and/or modify
 # it under the terms of the GNU General Public License as published by
@@ -62,11 +58,7 @@
       install_requires=['posttroll', 'trollsift'],
       # test_requires=['mock'],
       # test_suite='cspp_runner.tests.suite',
-<<<<<<< HEAD
       python_requires='>=3.9',
-=======
-      python_requires='>=3.8',
->>>>>>> be6f729c
       zip_safe=False,
       use_scm_version=True
       )