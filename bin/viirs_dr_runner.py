--- conflicted
+++ resolved
@@ -379,12 +379,7 @@
     platform_name = kwargs.get('platform_name')
 
     LOG.info("Start CSPP: RDR files = " + str(glist))
-<<<<<<< HEAD
     working_dir = run_cspp(sensor, *glist)
-=======
-    #working_dir = run_cspp(*glist)
-    working_dir='/data/CSPP/tmp/tmpQGgYpH'
->>>>>>> b1c30f54
     LOG.info("CSPP SDR processing finished...")
     # Assume everything has gone well!
     new_result_files = get_sdr_files(working_dir, platform_name=platform_name)
