--- conflicted
+++ resolved
@@ -1,10 +1,6 @@
 #!/usr/bin/env python
 
-<<<<<<< HEAD
 # Copyright (c) 2013 - 2023 Pytroll developers
-=======
-# Copyright (c) 2013 - 2021, 2023 cspp-runner developers
->>>>>>> 6f22cca0
 
 # This program is free software: you can redistribute it and/or modify
 # it under the terms of the GNU General Public License as published by
@@ -138,17 +134,10 @@
         lut_update_stampfile_prefix,
         lut_dir,
         url_jpss_remote_lut_dir,
-<<<<<<< HEAD
-        OPTIONS["mirror_jpss_luts"],
-        url_jpss_remote_anc_dir,
-        anc_update_stampfile_prefix,
-        OPTIONS["mirror_jpss_ancillary"],
-=======
         OPTIONS.get("mirror_jpss_luts"),
         url_jpss_remote_anc_dir,
         anc_update_stampfile_prefix,
         OPTIONS.get("mirror_jpss_ancillary"),
->>>>>>> 6f22cca0
         subscribe_topics,
         site,
         OPTIONS["mode"],
