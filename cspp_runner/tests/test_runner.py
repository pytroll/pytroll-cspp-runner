--- conflicted
+++ resolved
@@ -320,21 +320,6 @@
         psS.return_value.__enter__.return_value.recv.return_value = [fakemessage]
         crs.return_value = (os.fspath(fake_workdir), fake_results)
         try:
-<<<<<<< HEAD
-            npp_rolling_runner(
-                   7, 24,
-                   os.fspath(tmp_path / "stamp_lut"),
-                   os.fspath(tmp_path / "lut"),
-                   "gopher://example.org/luts", "true",
-                   "gopher://example.org/ancs",
-                   os.fspath(tmp_path / "stamp_anc"),
-                   "true", "/file/available/rdr", "earth",
-                   "test",
-                   "/product/available/sdr", tmp_path / "sdr/results",
-                   "true", [],
-                   ncpus=2,
-                   publisher_config=os.fspath(yaml_conf))
-=======
             signal.signal(signal.SIGALRM, handler)
             signal.alarm(2)
             npp_rolling_runner(7, 24,
@@ -346,8 +331,9 @@
                                "true", "/file/available/rdr", "earth",
                                "test",
                                "/product/available/sdr", tmp_path / "sdr/results",
-                               "true", [], 2)
->>>>>>> e18ef9c1
+                               "true", [],
+                               ncpus=2,
+                               publisher_config=os.fspath(yaml_conf))
         except TimeOut:
             pass  # probably all is fine
         else:
