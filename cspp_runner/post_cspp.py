--- conflicted
+++ resolved
@@ -36,9 +36,6 @@
     return
 
 
-<<<<<<< HEAD
-def get_sdr_files(sensor, sdr_dir, **kwargs):
-=======
 def get_ivcdb_files(sdr_dir):
     """Locate the ivcdb files need for the VIIRS Active Fires algorithm. These
        files are not yet part of the standard output of CSPP versio 3.1 and
@@ -60,7 +57,6 @@
 
 
 def get_sdr_files(sdr_dir, **kwargs):
->>>>>>> b77505f0
     """Get the sdr filenames (all M- and I-bands plus geolocation for the
     direct readout swath"""
 
@@ -74,14 +70,17 @@
         # VIIRS DNB band + geolocation:
         dnb_files = (glob(os.path.join(sdr_dir, 'SVDNB_???_*.h5')) +
                      glob(os.path.join(sdr_dir, 'GDNBO_???_*.h5')))
-        return sorted(mband_files) + sorted(iband_files) + sorted(dnb_files)
+
+        ivcdb_files = get_ivcdb_files(sdr_dir)
+
+        return sorted(mband_files) + sorted(iband_files) + sorted(dnb_files) + sorted(ivcdb_files)
 
     elif sensor == "atms":
         # ATMS Brightness Temperature (SDR) and geolocation
         satms_files = (glob(os.path.join(sdr_dir, 'SATMS_???_*.h5')) +
                        glob(os.path.join(sdr_dir, 'GATMO_???_*.h5')))
         # ATMS Antenna Temperature (TDR) (are they needed ?)
-        #tatms_files = glob(os.path.join(sdr_dir, 'TATMS_???_*.h5')
+        # atms_files = glob(os.path.join(sdr_dir, 'TATMS_???_*.h5')
         return satms_files
 
     elif sensor == "cris":
@@ -90,14 +89,8 @@
                        glob(os.path.join(sdr_dir, 'GCRSO_???_*.h5')))
         return scris_files
 
-<<<<<<< HEAD
     else:
         LOG.error("Unknow sensor '%s'", sensor)
-=======
-    ivcdb_files = get_ivcdb_files(sdr_dir)
-
-    return sorted(mband_files) + sorted(iband_files) + sorted(dnb_files) + sorted(ivcdb_files)
->>>>>>> b77505f0
 
 
 def create_subdirname(obstime, with_seconds=False, **kwargs):
